# -*- coding: utf-8 -*-
"""
Created on Thu Feb  4 11:44:39 2016

@author: vpuller
"""

from __future__ import division
import numpy as np
from scipy import linalg as LA
from scipy import optimize
<<<<<<< HEAD
import matplotlib.pyplot as plt
import sys, os


sys.path.append('/ebio/ag-neher/share/users/vpuller/HIVEVO/HIVEVO_access')
=======
#import matplotlib.pyplot as plt


# FIXME: the following line is bad practice, please use your PYTHONPATH
sys.path.append('/ebio/ag-neher/share/users/vpuller/HIVEVO/HIVEVO_access') 
>>>>>>> 008eddab
from hivevo.patients import Patient
from hivevo.HIVreference import HIVreference

h = 10**(-8)
cols_Fabio = ['b','c','g','y','r','m']
cols = ['b','g','r','c','m','y','k','b','g','r']

def curve_smu(smu,tt):
    return smu[1]/smu[0]*(1-np.exp(-smu[0]*tt))

def Covariance(p_ka):
    '''Covariance matrix and correlation coefficient'''
    pmean_k = p_ka.mean(axis=1); L = p_ka.shape[1]
    return (p_ka - np.tile(pmean_k,(L,1)).T).dot(p_ka.T - np.tile(pmean_k,(L,1)))/(L-1)

def fit_upper(xka,t_k):
    '''Fitting the quantile data with a linear law'''
    def fit_upper_MLS(mu):
        chi2 = np.zeros(xk_q.shape)
        chi2 = (xk - mu*t_k).dot(xk - mu*t_k)/(L-1)
        return chi2
    xk = xka.mean(axis=1); L = xka.shape[1]
    res = optimize.minimize_scalar(fit_upper_MLS)
    return res.x


'''Kullback-Leibler fitting'''
def KLfit_simult_new_sigma(Ckqa,pmean_ka,t_k,Lq = None,sigma = None,gx = None):
    '''Simultaneous KL divergence minimization for several quantiles'''
    def Kkq_gauss(s,D0):
<<<<<<< HEAD
        '''Correlation matrix'''
=======
        '''Covariance matrix for Gaussian model
        s - fitness parameter
        D0 - diffusion coefficient'''
>>>>>>> 008eddab
        t_kq = np.tile(t_k,(t_k.shape[0],1))
        dt_kq = np.abs(t_kq - t_kq.T)
        tmin_kq = (t_kq + t_kq.T -dt_kq)/2
        if s > h/np.min(dt_k):
            return np.exp(-s*dt_kq)*(1. - np.exp(-2*s*tmin_kq))*D0/(2*s)
        else:
            return np.exp(-s*dt_kq)*(2*tmin_kq - 2*s*tmin_kq**2)*D0/2

    def Kkq_sqrt(s,mu,D0):
        '''Correlation matrix'''
        t_kq = np.tile(t_k,(t_k.shape[0],1))
        dt_kq = np.abs(t_kq - t_kq.T)
        tmin_kq = (t_kq + t_kq.T -dt_kq)/2
        if s > h/np.min(dt_k):
            return np.exp(-s*dt_kq)*(1. - np.exp(-s*tmin_kq))**2*mu*D0/s**2
        else:
            return np.exp(-s*dt_kq)*(tmin_kq - .5*s*tmin_kq**2)**2*mu*D0

    def KL_simult(smuD):
        mu = smuD[q]**2; D0 = smuD[q+1]**2
        Like = np.zeros(q)
        for jq in xrange(q):
            s = smuD[jq]**2
            if gx is None:
#                Akq0 = akq_mat(s,dt_k)*Lq[jq]/D0
                Akq0 = LA.inv(Kkq_gauss(s,D0/Lq[jq]))
            elif gx == 'sqrt':
                Akq0 = LA.inv(Kkq_sqrt(s,mu,D0/Lq[jq]))
            C = np.eye(Akq0.shape[0]) + sigma**2*Akq0
            Akq = Akq0.dot(LA.inv(C))
            if s > h/np.min(dt_k):
                b_k = mu*(1-np.exp(-s*t_k))/s
            else:
                b_k = mu*t_k
#            Like[jq] = -.5*np.log(LA.det(Akq0)/LA.det(C)) + 0.5*(pmean_ka[jq,:]-b_k).dot(Akq).dot(pmean_ka[jq,:]-b_k)
            Like[jq] = -.5*np.log(LA.det(Akq0)/LA.det(C)) + 0.5*(pmean_ka[jq,:]-b_k).dot(Akq).dot(pmean_ka[jq,:]-b_k)+\
            + .5*np.trace(Ckqa[jq,:,:].dot(Akq)/Lq[jq])
        if np.isnan(Like).any():
            print smuD**2, Like
        return Like.sum()
    q = pmean_ka.shape[0]
    K = t_k.shape[0]
    dt_k = np.zeros(K); dt_k[0] = t_k[0]; dt_k[1:] = np.diff(t_k)
    if Lq is None:
        Lq = np.ones(q)
    if sigma is None:
        sigma = 0.
    smuD0 = 10**(-3)*np.ones(q+2)
    step = 10**(-4)*np.ones(q+2)
    tol = h
    smuD = amoeba_vp(KL_simult,smuD0,args=(),a = step,tol_x = tol,tol_f = tol)
    return smuD**2


<<<<<<< HEAD
'''Kullback-Leibler fitting for fixed mutation rate'''

def akq_mat(s,dt_k):
    if s > h/np.min(dt_k):
        a0 =  2*s/(1-np.exp(-2*s*dt_k))
        a0[:-1] += 2*s*np.exp(-2*s*dt_k[1:])/(1-np.exp(-2*s*dt_k[1:]))
        a1 = - 2*s*np.exp(-s*dt_k[1:])/(1-np.exp(-2*s*dt_k[1:]))
    else:
        a0 =  1/dt_k
        a0[:-1] += (1.- s*dt_k[1:])**2/dt_k[1:]
        a1 = -(1.- s*dt_k[1:])/dt_k[1:]
    return (np.diag(a0) + np.diag(a1,1) + np.diag(a1,-1))

def KLfit_simult_mu(Ckqa,pmean_ka,t_k,mu,Lq = None,sigma = None):
    '''Simultaneous KL divergence minimization for several quantiles
    for a fixed mutation rate'''
=======
def KLfit_simult_mu(Ckqa,pmean_ka,t_k,mu,Lq = None,sigma = None,gx = None):
    '''Simultaneous KL divergence minimization for quantiles for a fixed mutation rate'''
>>>>>>> 008eddab
    def Kkq_gauss(s,D0):
        '''Covariance matrix for Gaussian model
        s - fitness parameter
        D0 - diffusion coefficient'''
        t_kq = np.tile(t_k,(t_k.shape[0],1))
        dt_kq = np.abs(t_kq - t_kq.T)
        tmin_kq = (t_kq + t_kq.T -dt_kq)/2
        if s > h/np.min(dt_k):
            return np.exp(-s*dt_kq)*(1. - np.exp(-2*s*tmin_kq))*D0/(2*s)
        else:
            return np.exp(-s*dt_kq)*(2*tmin_kq - 2*s*tmin_kq**2)*D0/2

    def Kkq_sqrt(s,mu,D0):
        '''Covariance matrix for square-root model
        s - fitness parameter
        mu-mutation rate
        D0 - diffusion coefficient'''
        t_kq = np.tile(t_k,(t_k.shape[0],1))
        dt_kq = np.abs(t_kq - t_kq.T)
        tmin_kq = (t_kq + t_kq.T -dt_kq)/2
        if s > h/np.min(dt_k):
            return np.exp(-s*dt_kq)*(1. - np.exp(-s*tmin_kq))**2*mu*D0/s**2
        else:
            return np.exp(-s*dt_kq)*(tmin_kq - .5*s*tmin_kq**2)**2*mu*D0
            
    def KL_simult(sD):
        D0 = sD[-1]**2
        Like = np.zeros(q)
        for jq in xrange(q):
            s = sD[jq]**2
<<<<<<< HEAD
#            Akq0 = akq_mat(s,dt_k)*Lq[jq]/D0
            Akq0 = LA.inv(Kkq_gauss(s,D0/Lq[jq]))
=======
            #Akq0 = akq_mat(s,dt_k)*Lq[jq]/D0
#            Akq0 = LA.inv(Kkq_gauss(s,D0/Lq[jq]))
            if gx is None:
#                Akq0 = akq_mat(s,dt_k)*Lq[jq]/D0
                Akq0 = LA.inv(Kkq_gauss(s,D0/Lq[jq]))
            elif gx == 'sqrt':
                Akq0 = LA.inv(Kkq_sqrt(s,mu,D0/Lq[jq]))
>>>>>>> 008eddab
            if np.isinf(Akq0).any():
                print sD**2
                print Akq0
            C = np.eye(Akq0.shape[0]) + sigma**2*Akq0
            Akq = Akq0.dot(LA.inv(C))
            if s > h/np.min(dt_k):
                b_k = mu*(1-np.exp(-s*t_k))/s
            else:
                b_k = mu*t_k
#            Like[jq] = -.5*np.log(LA.det(Akq0)/LA.det(C)) + 0.5*(pmean_ka[jq,:]-b_k).dot(Akq).dot(pmean_ka[jq,:]-b_k)
            Like[jq] = -.5*np.log(LA.det(Akq0)/LA.det(C)) + 0.5*(pmean_ka[jq,:]-b_k).dot(Akq).dot(pmean_ka[jq,:]-b_k)+\
            + .5*np.trace(Ckqa[jq,:,:].dot(Akq)/Lq[jq])
        if np.isnan(Like).any() or np.isinf(Like).any():
            print 'Problem in KLfit_simult_mu\n    sD = ',sD**2,'LogLikelihood = ', Like.sum()
        return Like.sum()

    q = pmean_ka.shape[0]; K = t_k.shape[0]
    dt_k = np.zeros(K); dt_k[0] = t_k[0]; dt_k[1:] = np.diff(t_k)
    if Lq is None:
        Lq = np.ones(q)
    if sigma is None:
        sigma = 0.
    sD0 = 10**(-3)*np.ones(q+1); step = 10**(-4)*np.ones(q+1); tol = h
    sD = amoeba_vp(KL_simult,sD0,args=(),a = step,tol_x = tol,tol_f = tol)
    return sD**2

def KLfit_multipat(Ckq_q_all,xk_q_all,tk_all,gx = None):
    '''Simultaneous KL divergence minimization for several quantiles''' 
    def Kkq_gauss(s,D0,tk):
        '''Correlation matrix'''
        t_kq = np.tile(tk,(tk.shape[0],1))
        dt_kq = np.abs(t_kq - t_kq.T)
        tmin_kq = (t_kq + t_kq.T -dt_kq)/2
        if s > h/np.min(dt_k):
            return np.exp(-s*dt_kq)*(1. - np.exp(-2*s*tmin_kq))*D0/(2*s)
        else:
            return np.exp(-s*dt_kq)*(2*tmin_kq - 2*s*tmin_kq**2)*D0/2
    
    def Kkq_sqrt(s,mu,D0,tk):
        '''Correlation matrix'''
        t_kq = np.tile(tk,(tk.shape[0],1))
        dt_kq = np.abs(t_kq - t_kq.T)
        tmin_kq = (t_kq + t_kq.T -dt_kq)/2
        if s > h/np.min(dt_k):
            return np.exp(-s*dt_kq)*(1. - np.exp(-s*tmin_kq))**2*mu*D0/(2*s**2)
        else:
            return np.exp(-s*dt_kq)*(tmin_kq - .5*s*tmin_kq**2)**2*mu*D0/2
    
    def KL_multipat(smuD):
        mu = smuD[q]**2; D0 = smuD[q+1]**2; ss = smuD[:q]**2
        Like = np.zeros((len(tk_all),q))
        for jpat, tk in enumerate(tk_all):
            dtk = np.zeros(tk.shape[0]); dtk[0] = tk[0]; dtk[1:] = np.diff(tk)
            for jq in xrange(q):
#                s = smuD[jq]**2
                Akq = akq_mat(ss[jq],dtk)/D0
                b_k = mu*(1-np.exp(-(ss[jq]+h)*tk))/(ss[jq]+h)
#                if gx is None:
#                    Akq = akq_mat(ss[jq],dtk)/D0
##                    Akq = LA.inv(Kkq_gauss(ss[jq],D0,tk))
#                elif gx == 'sqrt':
#                    Akq = LA.inv(Kkq_sqrt(ss[jq],mu,D0,tk))
#                if ss[jq] > h/np.min(dtk):
#                    b_k = mu*(1-np.exp(-ss[jq]*tk))/ss[jq]
#                else:
#                    b_k = mu*tk
                Like[jpat,jq] = -.5*np.log(LA.det(Akq)) + 0.5*(xk_q_all[jpat][jq,:]-b_k).dot(Akq).dot(xk_q_all[jpat][jq,:]-b_k)+\
                + .5*np.trace(Ckq_q_all[jpat][jq,:,:].dot(Akq))
        if np.isnan(Like).any():
            print smuD**2, Like
        return Like.sum()
        
    q = xk_q_all[0].shape[0]
    smuD0 = 10**(-3)*np.ones(q+2)
    step = 10**(-4)*np.ones(q+2)
    tol = h
    smuD = amoeba_vp(KL_multipat,smuD0,args=(),a = step,tol_x = tol,tol_f = tol)
    return smuD**2
    
def fit_upper_multipat(xk_q_all,tk_all,LL = None):
    '''Fitting the quantile data with a linear law'''
    def fit_upper_chi2(mu):
        chi2 = np.zeros(len(tk_all))
        for jpat, tk in enumerate(tk_all):
#            chi2[jpat] = np.zeros(xk_q.shape)
            chi2[jpat] = ((xk_q_all[jpat][-1,:] - mu*tk)**2).sum()
        return LL.dot(chi2)
    if LL is None:
        LL = np.ones(len(tk_all))
    res = optimize.minimize_scalar(fit_upper_chi2)
    return res.x

def KLfit_multipat_mu(Ckq_q_all,xk_q_all,tk_all,mu,gx = None):
    '''Simultaneous KL divergence minimization for several quantiles''' 
    def Kkq_gauss(s,D0,tk):
        '''Correlation matrix'''
        t_kq = np.tile(tk,(tk.shape[0],1))
        dt_kq = np.abs(t_kq - t_kq.T)
        tmin_kq = (t_kq + t_kq.T -dt_kq)/2
        if s > h/np.min(dt_k):
            return np.exp(-s*dt_kq)*(1. - np.exp(-2*s*tmin_kq))*D0/(2*s)
        else:
            return np.exp(-s*dt_kq)*(2*tmin_kq - 2*s*tmin_kq**2)*D0/2
    
    def Kkq_sqrt(s,mu,D0,tk):
        '''Correlation matrix'''
        t_kq = np.tile(tk,(tk.shape[0],1))
        dt_kq = np.abs(t_kq - t_kq.T)
        tmin_kq = (t_kq + t_kq.T -dt_kq)/2
        if s > h/np.min(dt_k):
            return np.exp(-s*dt_kq)*(1. - np.exp(-s*tmin_kq))**2*mu*D0/(2*s**2)
        else:
            return np.exp(-s*dt_kq)*(tmin_kq - .5*s*tmin_kq**2)**2*mu*D0/2
        
    def KL_multipat(sD):
        D0 = sD[-1]**2
        Like = np.zeros((len(tk_all),q))
        for jpat, tk in enumerate(tk_all):
            dtk = np.zeros(tk.shape[0]); dtk[0] = tk[0]; dtk[1:] = np.diff(tk)
            for jq in xrange(q):
                s = sD[jq]**2
#                Akq = akq_mat(s,dtk)/D0
#                b_k = mu*(1-np.exp(-(s+h)*tk))/(s+h)
                if gx is None:
                    Akq = akq_mat(s,dtk)/D0
#                    Akq = LA.inv(Kkq_gauss(s,D0,tk))
                elif gx == 'sqrt':
                    Akq = LA.inv(Kkq_sqrt(s,mu,D0,tk))
                if s > h/np.min(dtk):
                    b_k = mu*(1-np.exp(-s*tk))/s
                else:
                    b_k = mu*tk
                Like[jpat,jq] = -.5*np.log(LA.det(Akq)) + 0.5*(xk_q_all[jpat][jq,:]-b_k).dot(Akq).dot(xk_q_all[jpat][jq,:]-b_k)+\
                + .5*np.trace(Ckq_q_all[jpat][jq,:,:].dot(Akq))
        if np.isnan(Like).any():
            print sD**2, Like
        return Like.sum()
        
    q = xk_q_all[0].shape[0]
    sD0 = 10**(-3)*np.ones(q+1)
    step = 10**(-4)*np.ones(q+1)
    tol = h
    sD = amoeba_vp(KL_multipat,sD0,args=(),a = step,tol_x = tol,tol_f = tol)
    return sD**2

<<<<<<< HEAD
def amoeba_vp(func,x0,args = (),Nit = 10**4,a = None,tol_x = 10**(-4),tol_f = 10**(-4),return_f = False):
=======
def akq_mat(s,dt_k):
    if s > h/np.min(dt_k):
        a0 =  2*s/(1-np.exp(-2*s*dt_k))
        a0[:-1] += 2*s*np.exp(-2*s*dt_k[1:])/(1-np.exp(-2*s*dt_k[1:]))
        a1 = - 2*s*np.exp(-s*dt_k[1:])/(1-np.exp(-2*s*dt_k[1:])) 
    else:
        a0 =  1/dt_k
        a0[:-1] += (1.- s*dt_k[1:])**2/dt_k[1:]
        a1 = -(1.- s*dt_k[1:])/dt_k[1:]
    return (np.diag(a0) + np.diag(a1,1) + np.diag(a1,-1))
    
def amoeba_vp(func, x0, args=(),
              Nit=10**4,
              a=None,
              tol_x=10**(-4),
              tol_f=10**(-4),
              return_f=False):
>>>>>>> 008eddab
    '''Home-made realization of multivariate Nelder-Mead minimum search

    Input arguments:
    func - function to minimize (function fo a vecor argument of dimension no less than 2)
    x0 - initial minimum guess
    args - additional arguments for the function
    Nit - maximum number of iterations
    a - edge length of the initial simplx
    tol_x, tol_f - required relative tolerances of argument and function
    return_f - return the function value and the number of iterations

    Output arguments:
    position of the minimum
    '''

    '''Nelder-Mead parameters'''
    alpha = 1.; gamma = 2.; rho = -.5; sigma = .5

    n = x0.shape[0]
    if a is None:
        a = np.ones(n)
#    a = 1. # edge length of the initial simplex
    xx = np.tile(x0,(n+1,1))
    xx[1:,:] += np.diag(a)
    ff = np.array([func(x,*args) for x in xx])

    for j in xrange(Nit):
        xcenter = np.tile(np.mean(xx,axis=0),(n+1,1))
        fmean = np.mean(ff)
        if (np.abs(xx-xcenter) < tol_x*np.abs(xcenter)).all() and (np.abs(ff-fmean) < tol_f*np.abs(fmean)).all():
            break
        '''order'''
        jjsort = np.argsort(ff)
        ff = ff[jjsort]
        xx = xx[jjsort,:]
#        print j,'\n',xx,'\nf = ', ff

        '''centroid point'''
        xo = np.mean(xx[:n,:],axis=0)

        '''reflection'''
        xr = xo + alpha*(xo - xx[n,:])
        fr = func(xr,*args)
#        print 'xr,fr = ', xr,fr
        if fr >= ff[0] and fr < ff[-2]:
            xx[-1,:] = xr
            ff[-1] = fr
            continue
        elif fr < ff[0]:
            xe = xo + gamma*(xo - xx[n,:])
            fe = func(xe,*args)
#            print 'xe,fe = ', xe,fe
            if fe < fr:
                xx[-1,:] = xe
                ff[-1] = fe
                continue
            else:
                xx[-1,:] = xr
                ff[-1] = fr
                continue
        else:
            xc = xo + rho*(xo-xx[n,:])
            fc = func(xc,*args)
#            print 'xc,fc = ', xc,fc
            if fc < ff[-1]:
                xx[-1,:] = xc
                ff[-1] = fc
                continue
            else:
                xx = xx[0,:] + sigma*(xx - xx[0,:])

    if j == Nit -1:
        print 'WARNING from amoeba_vp:\n    the maximum number of iterations has been reached,\n    max(dx/x) = ',\
        np.max(np.abs((xx-xcenter)/xcenter)),\
        '\n    max(df/f) = ', np.max(np.abs((ff-fmean)/fmean))
    if return_f:
        return xx[0,:],ff[0], j
    else:
        return xx[0,:]

if __name__=="__main__":
    '''Studying sampling noise'''
    plt.ioff()

    gen_region = 'pol' #'gag' #'pol' #'gp41' #'gp120' #'vif' #'RRE'
    patient_names = ['p1','p2','p3','p5','p6','p8','p9','p11'] #['p1','p2','p5','p6','p9','p11']
    # 'p4', 'p7' do not exist
    # 'p10' - weird messages from Patient class
    # p3, p8 - True mask for some time points

    q = 5 # number of quantiles
    #outdir_name = '/ebio/ag-neher/share/users/vpuller/'+\
    #'Fabio_data_work/Sampling_noise/KLonly/'
    outdir_name = 'figures/Vadim/'
    if not os.path.exists(outdir_name):
        os.makedirs(outdir_name)


    tt_all = []; xk_q_all = []; Ckq_q_all = []
    smuD_KLsim_q = np.zeros((len(patient_names),q+2))
    smuD_KLmu_q = np.zeros((len(patient_names),q+2))
    Lq = np.zeros((len(patient_names),q),dtype = 'int')
    xcut = 0.0; xcut_up = 0.
    div = False
    outliers = True
    gx = None #'sqrt'
    for jpat, pat_name in enumerate(patient_names):
        '''Load data and split it into quantiles'''
        print '\n',pat_name
        PAT = Patient.load(pat_name)
        tt = PAT.times()
        freqs = PAT.get_allele_frequency_trajectories(gen_region)
        if np.count_nonzero(freqs.mask) > 0:
            print 'non-zero mask in ' + pat_name + ': removing ' +\
            str(np.count_nonzero(freqs.mask.sum(axis=2).sum(axis=1)>0)) +\
            ' time points out of ' + str(tt.shape[0])
            tt = tt[np.where(freqs.mask.sum(axis=2).sum(axis=1) == 0)]
            freqs = freqs[np.where(freqs.mask.sum(axis=2).sum(axis=1) == 0)[0],:,:]

        tt_all.append(tt); L = freqs.shape[-1]
        jjnuc0 = np.argmax(freqs[0,:4,:],axis=0)
        dt_k = np.zeros(tt.shape[0]); dt_k[0] = tt[0]; dt_k[1:] = np.diff(tt)
        xave = dt_k.dot(freqs[:,jjnuc0,range(jjnuc0.shape[0])])/tt[-1]
        jj2 = np.where((xave <= 1.-xcut)*(xave > xcut_up))[0]

        ref = HIVreference(load_alignment=False)
        map_to_ref = PAT.map_to_external_reference(gen_region)
        Squant = ref.get_entropy_quantiles(q)
        Smedians = [np.median(ref.entropy[Squant[i]['ind']]) for i in range(q)]
        xka_q = []
        for jq in xrange(q):
            idx_ref = Squant[jq]['ind']
            idx_PAT = np.array([map_to_ref[i,2] for i,jref in enumerate(map_to_ref[:,0])
            if jref in idx_ref and map_to_ref[i,2] in jj2])

            if div:
                x_ka = (1.- freqs[:,jjnuc0[idx_PAT],idx_PAT])*freqs[:,jjnuc0[idx_PAT],idx_PAT]
            else:
                x_ka = 1.- freqs[:,jjnuc0[idx_PAT],idx_PAT]
            xka_q.append(x_ka)

        '''Remove outliers from the data'''
        if outliers:
            '''Removing outliers using a maximum frequency cutoff'''
            out = []; xka_q_new = []
            for jq, x_ka0 in enumerate(xka_q):
                out = np.where(x_ka0.data > .5)[1]
                nonout0 = range(x_ka0.shape[1]); nonout = [j for j in nonout0 if j not in out]
                xka_q_new.append(xka_q[jq][:,nonout])
            xka_q = list(xka_q_new)

        '''Analyze data'''
        xk_q = np.zeros((q,tt.shape[0]))
        Ckq_q = np.zeros((q,tt.shape[0],tt.shape[0]))
        for jq, x_ka in enumerate(xka_q):
            Lq[jpat,jq] = x_ka.shape[1]
            xk_q[jq,:] = x_ka.mean(axis=1)
            Ckq_q[jq,:,:] = Covariance(x_ka)


<<<<<<< HEAD
        '''Simultaneous KL fit of fitness coefficients and mutation rates'''
        smuD_KLsim_q[jpat,:] = KLfit_simult_new_sigma(Ckq_q,xk_q,tt)
=======
        # Simultaneous KL fit of fitness coefficients and mutation rates
        smuD_KLsim_q[jpat,:] = KLfit_simult_new_sigma(Ckq_q,xk_q,tt,gx =gx)
>>>>>>> 008eddab

        '''Mutation rates from linear fitting of the upper quantile'''
        smuD_KLmu_q[jpat,q] = fit_upper(xka_q[q-1],tt)

        '''KL fitting fitness coefficients for the given mutation rate'''
        ii_sD = range(q+2); ii_sD.remove(q)
<<<<<<< HEAD
        smuD_KLmu_q[jpat,ii_sD] = KLfit_simult_mu(Ckq_q,xk_q,tt,smuD_KLmu_q[jpat,q])
        xk_q_all.append(xk_q)

    '''Saving fitness coefficients and mutation rates'''
    header = ['s' + str(jq+1) for jq in range(q)]
    header.extend(['mu','D'])
    np.savetxt(outdir_name + 'smuD_KL.txt',smuD_KLsim_q,header = '\t\t\t'.join(header))
    np.savetxt(outdir_name + 'smuD_KLmu.txt',smuD_KLmu_q,header = '\t\t\t'.join(header))

    np.savetxt(outdir_name + 'entropy_quantile.txt',Smedians,header = '\t'.join(header[:-2]))


    '''Plots'''
    plt.figure(10,figsize=(20,6)); plt.clf()
    for jpat, tt in enumerate(tt_all):
        plt.scatter(tt,xk_q_all[jpat][jq,:],color = cols[jpat])
        plt.plot(tt,smuD_KLmu_q[jpat,q]*tt,'-',color = cols[jpat])
    plt.xlabel('t')
    plt.ylabel('xk')
    plt.legend(patient_names,loc=0)
    plt.title('quantile ' + str(jq+1))
    plt.savefig(outdir_name + 'upper_quant_linear.pdf')
    plt.close(10)


    data_smu = [smuD_KLsim_q,smuD_KLmu_q]
    titles = ['KL','KL, mu']
    ldata = len(data_smu)
    plt.figure(30,figsize = (8*ldata,18)); plt.clf()
    for jdata, smu in enumerate(data_smu):
        plt.subplot(3,ldata,jdata+1)
        plt.semilogy(range(1,q+1),smu[:,:q].T)
        plt.xlabel('quantile',fontsize=20)
        plt.ylabel('s [1/day]',fontsize=20)
        plt.legend(patient_names,loc=0); plt.ylim([10**(-5),10])
        plt.title(titles[jdata])

        plt.subplot(3,ldata,jdata+ldata+1)
        plt.semilogy(smu[:,q],':o')
        plt.xticks(np.arange(len(patient_names)),patient_names)
        plt.ylabel('mu, [1/day]',fontsize=20)

        plt.subplot(3,ldata,jdata+2*ldata+1)
        plt.semilogy(smu[:,q+1],':o')
        plt.xticks(np.arange(len(patient_names)),patient_names)
        plt.ylabel('D, [1/day]',fontsize=20)
    plt.savefig(outdir_name + 'smu.pdf')
    plt.close(30)


    data_mean = np.array([smu.mean(axis=0) for smu in data_smu])
    data_sigma = np.array([np.sqrt((smu**2).mean(axis=0) - smu.mean(axis=0)**2) for smu in data_smu])
    plt.figure(40,figsize = (30,6)); plt.clf()
    plt.subplot(1,3,1)
    for jdata, smu in enumerate(data_smu):
        plt.errorbar(range(1,q+1),np.log10(data_mean[jdata,:q]),yerr = .5*data_sigma[jdata,:q]/data_mean[jdata,:q],fmt = '--o')
    plt.ylim((-5,0)); plt.xlim([.5,q+.5])
    plt.xlabel('Entropy quantile',fontsize = 20); plt.ylabel('s [1/days]',fontsize = 20)
    plt.legend(titles, loc = 0,fontsize = 20)
    plt.subplot(1,3,2); plt.plot()
    plt.errorbar(range(len(data_smu)),data_mean[:,q],yerr = data_sigma[:,q]/2,fmt = '--o')
    plt.xticks(np.arange(len(data_smu)),titles); plt.xlim([-.5,len(data_smu)-.5])
    plt.xlabel('Method',fontsize=20); plt.ylabel('mu [1/day]',fontsize=20)
    plt.subplot(1,3,3); plt.plot()
    plt.errorbar(range(len(data_smu)),data_mean[:,q+1],yerr = data_sigma[:,q+1]/2,fmt = '--o')
    plt.xticks(np.arange(len(data_smu)),titles); plt.xlim([-.5,len(data_smu)-.5])
    plt.xlabel('Method',fontsize=20); plt.ylabel('D [1/day]',fontsize=20)
    plt.savefig(outdir_name + 'smu_mean.pdf'); plt.close(40)


    plt.figure(20,figsize=(20,6*len(tt_all))); plt.clf()
    for jpat, tt in enumerate(tt_all):
        plt.subplot(len(tt_all),1,jpat+1)
        for jq in xrange(q):
            plt.scatter(tt,xk_q_all[jpat][jq,:],color = cols_Fabio[jq])
            plt.plot(tt,curve_smu(smuD_KLsim_q[jpat,[jq,q]],tt),'-',color = cols_Fabio[jq])
            plt.plot(tt,curve_smu(smuD_KLmu_q[jpat,[jq,q]],tt),'--',color = cols_Fabio[jq])
        plt.xlabel('t'); plt.ylabel('xk')
        plt.legend(titles,loc = 0)
        plt.title(patient_names[jpat])
    plt.savefig(outdir_name + 'KL_fit_bypat.pdf'); plt.close(20)
=======
        smuD_KLmu_q[jpat,ii_sD] = KLfit_simult_mu(Ckq_q,xk_q,tt,smuD_KLmu_q[jpat,q],gx = gx)
        xk_q_all.append(xk_q); Ckq_q_all.append(Ckq_q)

    # Simultaneous fit for all patients
    smuD_KL_q_multipat = KLfit_multipat(Ckq_q_all,xk_q_all,tt_all,gx = gx)
    
    # Simultaneous fit for all patients given a mutation rate
    smuD_KL_q_multipat_mu = np.zeros(q+2)
    smuD_KL_q_multipat_mu[q] = fit_upper_multipat(xk_q_all,tt_all)
    smuD_KL_q_multipat_mu[ii_sD] = KLfit_multipat_mu(Ckq_q_all,xk_q_all,tt_all,smuD_KL_q_multipat_mu[q],gx = gx)
    
    # Saving fitness coefficients and mutation rates
    header = ['s' + str(jq+1) for jq in range(q)]
    header.extend(['mu','D'])
    if outdir_name is not None:
        np.savetxt(outdir_name+'smuD_KL.txt', smuD_KLsim_q, header='\t\t\t'.join(header))
        np.savetxt(outdir_name+'smuD_KLmu.txt', smuD_KLmu_q, header='\t\t\t'.join(header))
        np.savetxt(outdir_name + 'smuD_KL_multi.txt',np.array([smuD_KL_q_multipat]),header = '\t\t\t'.join(header))
        np.savetxt(outdir_name + 'smuD_KLmu_multi.txt',np.array([smuD_KL_q_multipat_mu]),header = '\t\t\t'.join(header))
    
        qbord = list(Squant[0]['range']) + [Squant[i]['range'][1] for i in xrange(1, len(Squant))]
        np.savetxt(outdir_name+'smuD_KL_quantiles.txt', qbord)

    '''Bootstrapping'''
    Nboot = 10**2
    smuD_boot = np.zeros((Nboot,q+2))
    smuD_boot_mu = np.zeros((Nboot,q+2))
    smuD_multipat_boot = np.zeros((Nboot,q+2))
    smuD_multipat_boot_mu = np.zeros((Nboot,q+2))
    for jboot in xrange(Nboot):
        print 'bootstrap #', jboot
        pp = np.random.randint(0,len(patient_names),len(patient_names))
        smuD_boot[jboot,:] = smuD_KLsim_q[pp,:].mean(axis=0)
        smuD_boot_mu[jboot,:] = smuD_KLmu_q[pp,:].mean(axis=0)
        smuD_multipat_boot[jboot,:] = KLfit_multipat([Ckq_q_all[p] for p in pp],[xk_q_all[p] for p in pp],[tt_all[p] for p in pp],gx = gx)
        smuD_multipat_boot_mu[jboot,q] = fit_upper_multipat([xk_q_all[p] for p in pp],[tt_all[p] for p in pp])
        smuD_multipat_boot_mu[jboot,ii_sD] = KLfit_multipat_mu([Ckq_q_all[p] for p in pp],\
        [xk_q_all[p] for p in pp],[tt_all[p] for p in pp],smuD_multipat_boot_mu[jboot,q],gx = gx)
    
    smuD_boot_mean = smuD_boot.mean(axis=0)
    smuD_boot_sigma = np.sqrt((smuD_boot**2).mean(axis=0) - smuD_boot.mean(axis=0)**2)
    smuD_boot_mu_mean = smuD_boot_mu.mean(axis=0)
    smuD_boot_mu_sigma = np.sqrt((smuD_boot_mu**2).mean(axis=0) - smuD_boot_mu.mean(axis=0)**2)
    smuD_multipat_boot_mean = smuD_multipat_boot.mean(axis=0)
    smuD_multipat_boot_sigma = np.sqrt((smuD_multipat_boot**2).mean(axis=0) - smuD_multipat_boot.mean(axis=0)**2)
    smuD_multipat_boot_mu_mean = smuD_multipat_boot_mu.mean(axis=0)
    smuD_multipat_boot_mu_sigma = np.sqrt((smuD_multipat_boot_mu**2).mean(axis=0) - smuD_multipat_boot_mu.mean(axis=0)**2)
    
    
    if outdir_name is not None:
        np.savetxt(outdir_name + 'smuD_KL_boot.txt',np.array([smuD_boot_mean, smuD_boot_sigma]),header = '\t\t\t'.join(header))
        np.savetxt(outdir_name + 'smuD_KLmu_boot.txt',np.array([smuD_boot_mu_mean, smuD_boot_mu_sigma]),header = '\t\t\t'.join(header))
        np.savetxt(outdir_name + 'smuD_KL_multi_boot.txt',np.array([smuD_multipat_boot_mean, smuD_multipat_boot_sigma]),header = '\t\t\t'.join(header))
        np.savetxt(outdir_name + 'smuD_KLmu_multi_boot.txt',np.array([smuD_multipat_boot_mu_mean, smuD_multipat_boot_mu_sigma]),header = '\t\t\t'.join(header))
>>>>>>> 008eddab
<|MERGE_RESOLUTION|>--- conflicted
+++ resolved
@@ -9,19 +9,10 @@
 import numpy as np
 from scipy import linalg as LA
 from scipy import optimize
-<<<<<<< HEAD
 import matplotlib.pyplot as plt
 import sys, os
 
 
-sys.path.append('/ebio/ag-neher/share/users/vpuller/HIVEVO/HIVEVO_access')
-=======
-#import matplotlib.pyplot as plt
-
-
-# FIXME: the following line is bad practice, please use your PYTHONPATH
-sys.path.append('/ebio/ag-neher/share/users/vpuller/HIVEVO/HIVEVO_access') 
->>>>>>> 008eddab
 from hivevo.patients import Patient
 from hivevo.HIVreference import HIVreference
 
@@ -52,13 +43,9 @@
 def KLfit_simult_new_sigma(Ckqa,pmean_ka,t_k,Lq = None,sigma = None,gx = None):
     '''Simultaneous KL divergence minimization for several quantiles'''
     def Kkq_gauss(s,D0):
-<<<<<<< HEAD
-        '''Correlation matrix'''
-=======
         '''Covariance matrix for Gaussian model
         s - fitness parameter
         D0 - diffusion coefficient'''
->>>>>>> 008eddab
         t_kq = np.tile(t_k,(t_k.shape[0],1))
         dt_kq = np.abs(t_kq - t_kq.T)
         tmin_kq = (t_kq + t_kq.T -dt_kq)/2
@@ -113,27 +100,8 @@
     return smuD**2
 
 
-<<<<<<< HEAD
-'''Kullback-Leibler fitting for fixed mutation rate'''
-
-def akq_mat(s,dt_k):
-    if s > h/np.min(dt_k):
-        a0 =  2*s/(1-np.exp(-2*s*dt_k))
-        a0[:-1] += 2*s*np.exp(-2*s*dt_k[1:])/(1-np.exp(-2*s*dt_k[1:]))
-        a1 = - 2*s*np.exp(-s*dt_k[1:])/(1-np.exp(-2*s*dt_k[1:]))
-    else:
-        a0 =  1/dt_k
-        a0[:-1] += (1.- s*dt_k[1:])**2/dt_k[1:]
-        a1 = -(1.- s*dt_k[1:])/dt_k[1:]
-    return (np.diag(a0) + np.diag(a1,1) + np.diag(a1,-1))
-
-def KLfit_simult_mu(Ckqa,pmean_ka,t_k,mu,Lq = None,sigma = None):
-    '''Simultaneous KL divergence minimization for several quantiles
-    for a fixed mutation rate'''
-=======
 def KLfit_simult_mu(Ckqa,pmean_ka,t_k,mu,Lq = None,sigma = None,gx = None):
     '''Simultaneous KL divergence minimization for quantiles for a fixed mutation rate'''
->>>>>>> 008eddab
     def Kkq_gauss(s,D0):
         '''Covariance matrix for Gaussian model
         s - fitness parameter
@@ -158,16 +126,12 @@
             return np.exp(-s*dt_kq)*(1. - np.exp(-s*tmin_kq))**2*mu*D0/s**2
         else:
             return np.exp(-s*dt_kq)*(tmin_kq - .5*s*tmin_kq**2)**2*mu*D0
-            
+
     def KL_simult(sD):
         D0 = sD[-1]**2
         Like = np.zeros(q)
         for jq in xrange(q):
             s = sD[jq]**2
-<<<<<<< HEAD
-#            Akq0 = akq_mat(s,dt_k)*Lq[jq]/D0
-            Akq0 = LA.inv(Kkq_gauss(s,D0/Lq[jq]))
-=======
             #Akq0 = akq_mat(s,dt_k)*Lq[jq]/D0
 #            Akq0 = LA.inv(Kkq_gauss(s,D0/Lq[jq]))
             if gx is None:
@@ -175,7 +139,6 @@
                 Akq0 = LA.inv(Kkq_gauss(s,D0/Lq[jq]))
             elif gx == 'sqrt':
                 Akq0 = LA.inv(Kkq_sqrt(s,mu,D0/Lq[jq]))
->>>>>>> 008eddab
             if np.isinf(Akq0).any():
                 print sD**2
                 print Akq0
@@ -203,7 +166,7 @@
     return sD**2
 
 def KLfit_multipat(Ckq_q_all,xk_q_all,tk_all,gx = None):
-    '''Simultaneous KL divergence minimization for several quantiles''' 
+    '''Simultaneous KL divergence minimization for several quantiles'''
     def Kkq_gauss(s,D0,tk):
         '''Correlation matrix'''
         t_kq = np.tile(tk,(tk.shape[0],1))
@@ -213,7 +176,7 @@
             return np.exp(-s*dt_kq)*(1. - np.exp(-2*s*tmin_kq))*D0/(2*s)
         else:
             return np.exp(-s*dt_kq)*(2*tmin_kq - 2*s*tmin_kq**2)*D0/2
-    
+
     def Kkq_sqrt(s,mu,D0,tk):
         '''Correlation matrix'''
         t_kq = np.tile(tk,(tk.shape[0],1))
@@ -223,7 +186,7 @@
             return np.exp(-s*dt_kq)*(1. - np.exp(-s*tmin_kq))**2*mu*D0/(2*s**2)
         else:
             return np.exp(-s*dt_kq)*(tmin_kq - .5*s*tmin_kq**2)**2*mu*D0/2
-    
+
     def KL_multipat(smuD):
         mu = smuD[q]**2; D0 = smuD[q+1]**2; ss = smuD[:q]**2
         Like = np.zeros((len(tk_all),q))
@@ -247,14 +210,14 @@
         if np.isnan(Like).any():
             print smuD**2, Like
         return Like.sum()
-        
+
     q = xk_q_all[0].shape[0]
     smuD0 = 10**(-3)*np.ones(q+2)
     step = 10**(-4)*np.ones(q+2)
     tol = h
     smuD = amoeba_vp(KL_multipat,smuD0,args=(),a = step,tol_x = tol,tol_f = tol)
     return smuD**2
-    
+
 def fit_upper_multipat(xk_q_all,tk_all,LL = None):
     '''Fitting the quantile data with a linear law'''
     def fit_upper_chi2(mu):
@@ -269,7 +232,7 @@
     return res.x
 
 def KLfit_multipat_mu(Ckq_q_all,xk_q_all,tk_all,mu,gx = None):
-    '''Simultaneous KL divergence minimization for several quantiles''' 
+    '''Simultaneous KL divergence minimization for several quantiles'''
     def Kkq_gauss(s,D0,tk):
         '''Correlation matrix'''
         t_kq = np.tile(tk,(tk.shape[0],1))
@@ -279,7 +242,7 @@
             return np.exp(-s*dt_kq)*(1. - np.exp(-2*s*tmin_kq))*D0/(2*s)
         else:
             return np.exp(-s*dt_kq)*(2*tmin_kq - 2*s*tmin_kq**2)*D0/2
-    
+
     def Kkq_sqrt(s,mu,D0,tk):
         '''Correlation matrix'''
         t_kq = np.tile(tk,(tk.shape[0],1))
@@ -289,7 +252,7 @@
             return np.exp(-s*dt_kq)*(1. - np.exp(-s*tmin_kq))**2*mu*D0/(2*s**2)
         else:
             return np.exp(-s*dt_kq)*(tmin_kq - .5*s*tmin_kq**2)**2*mu*D0/2
-        
+
     def KL_multipat(sD):
         D0 = sD[-1]**2
         Like = np.zeros((len(tk_all),q))
@@ -313,7 +276,7 @@
         if np.isnan(Like).any():
             print sD**2, Like
         return Like.sum()
-        
+
     q = xk_q_all[0].shape[0]
     sD0 = 10**(-3)*np.ones(q+1)
     step = 10**(-4)*np.ones(q+1)
@@ -321,27 +284,23 @@
     sD = amoeba_vp(KL_multipat,sD0,args=(),a = step,tol_x = tol,tol_f = tol)
     return sD**2
 
-<<<<<<< HEAD
-def amoeba_vp(func,x0,args = (),Nit = 10**4,a = None,tol_x = 10**(-4),tol_f = 10**(-4),return_f = False):
-=======
 def akq_mat(s,dt_k):
     if s > h/np.min(dt_k):
         a0 =  2*s/(1-np.exp(-2*s*dt_k))
         a0[:-1] += 2*s*np.exp(-2*s*dt_k[1:])/(1-np.exp(-2*s*dt_k[1:]))
-        a1 = - 2*s*np.exp(-s*dt_k[1:])/(1-np.exp(-2*s*dt_k[1:])) 
+        a1 = - 2*s*np.exp(-s*dt_k[1:])/(1-np.exp(-2*s*dt_k[1:]))
     else:
         a0 =  1/dt_k
         a0[:-1] += (1.- s*dt_k[1:])**2/dt_k[1:]
         a1 = -(1.- s*dt_k[1:])/dt_k[1:]
     return (np.diag(a0) + np.diag(a1,1) + np.diag(a1,-1))
-    
+
 def amoeba_vp(func, x0, args=(),
               Nit=10**4,
               a=None,
               tol_x=10**(-4),
               tol_f=10**(-4),
               return_f=False):
->>>>>>> 008eddab
     '''Home-made realization of multivariate Nelder-Mead minimum search
 
     Input arguments:
@@ -502,113 +461,25 @@
             Ckq_q[jq,:,:] = Covariance(x_ka)
 
 
-<<<<<<< HEAD
-        '''Simultaneous KL fit of fitness coefficients and mutation rates'''
-        smuD_KLsim_q[jpat,:] = KLfit_simult_new_sigma(Ckq_q,xk_q,tt)
-=======
         # Simultaneous KL fit of fitness coefficients and mutation rates
         smuD_KLsim_q[jpat,:] = KLfit_simult_new_sigma(Ckq_q,xk_q,tt,gx =gx)
->>>>>>> 008eddab
 
         '''Mutation rates from linear fitting of the upper quantile'''
         smuD_KLmu_q[jpat,q] = fit_upper(xka_q[q-1],tt)
 
         '''KL fitting fitness coefficients for the given mutation rate'''
         ii_sD = range(q+2); ii_sD.remove(q)
-<<<<<<< HEAD
-        smuD_KLmu_q[jpat,ii_sD] = KLfit_simult_mu(Ckq_q,xk_q,tt,smuD_KLmu_q[jpat,q])
-        xk_q_all.append(xk_q)
-
-    '''Saving fitness coefficients and mutation rates'''
-    header = ['s' + str(jq+1) for jq in range(q)]
-    header.extend(['mu','D'])
-    np.savetxt(outdir_name + 'smuD_KL.txt',smuD_KLsim_q,header = '\t\t\t'.join(header))
-    np.savetxt(outdir_name + 'smuD_KLmu.txt',smuD_KLmu_q,header = '\t\t\t'.join(header))
-
-    np.savetxt(outdir_name + 'entropy_quantile.txt',Smedians,header = '\t'.join(header[:-2]))
-
-
-    '''Plots'''
-    plt.figure(10,figsize=(20,6)); plt.clf()
-    for jpat, tt in enumerate(tt_all):
-        plt.scatter(tt,xk_q_all[jpat][jq,:],color = cols[jpat])
-        plt.plot(tt,smuD_KLmu_q[jpat,q]*tt,'-',color = cols[jpat])
-    plt.xlabel('t')
-    plt.ylabel('xk')
-    plt.legend(patient_names,loc=0)
-    plt.title('quantile ' + str(jq+1))
-    plt.savefig(outdir_name + 'upper_quant_linear.pdf')
-    plt.close(10)
-
-
-    data_smu = [smuD_KLsim_q,smuD_KLmu_q]
-    titles = ['KL','KL, mu']
-    ldata = len(data_smu)
-    plt.figure(30,figsize = (8*ldata,18)); plt.clf()
-    for jdata, smu in enumerate(data_smu):
-        plt.subplot(3,ldata,jdata+1)
-        plt.semilogy(range(1,q+1),smu[:,:q].T)
-        plt.xlabel('quantile',fontsize=20)
-        plt.ylabel('s [1/day]',fontsize=20)
-        plt.legend(patient_names,loc=0); plt.ylim([10**(-5),10])
-        plt.title(titles[jdata])
-
-        plt.subplot(3,ldata,jdata+ldata+1)
-        plt.semilogy(smu[:,q],':o')
-        plt.xticks(np.arange(len(patient_names)),patient_names)
-        plt.ylabel('mu, [1/day]',fontsize=20)
-
-        plt.subplot(3,ldata,jdata+2*ldata+1)
-        plt.semilogy(smu[:,q+1],':o')
-        plt.xticks(np.arange(len(patient_names)),patient_names)
-        plt.ylabel('D, [1/day]',fontsize=20)
-    plt.savefig(outdir_name + 'smu.pdf')
-    plt.close(30)
-
-
-    data_mean = np.array([smu.mean(axis=0) for smu in data_smu])
-    data_sigma = np.array([np.sqrt((smu**2).mean(axis=0) - smu.mean(axis=0)**2) for smu in data_smu])
-    plt.figure(40,figsize = (30,6)); plt.clf()
-    plt.subplot(1,3,1)
-    for jdata, smu in enumerate(data_smu):
-        plt.errorbar(range(1,q+1),np.log10(data_mean[jdata,:q]),yerr = .5*data_sigma[jdata,:q]/data_mean[jdata,:q],fmt = '--o')
-    plt.ylim((-5,0)); plt.xlim([.5,q+.5])
-    plt.xlabel('Entropy quantile',fontsize = 20); plt.ylabel('s [1/days]',fontsize = 20)
-    plt.legend(titles, loc = 0,fontsize = 20)
-    plt.subplot(1,3,2); plt.plot()
-    plt.errorbar(range(len(data_smu)),data_mean[:,q],yerr = data_sigma[:,q]/2,fmt = '--o')
-    plt.xticks(np.arange(len(data_smu)),titles); plt.xlim([-.5,len(data_smu)-.5])
-    plt.xlabel('Method',fontsize=20); plt.ylabel('mu [1/day]',fontsize=20)
-    plt.subplot(1,3,3); plt.plot()
-    plt.errorbar(range(len(data_smu)),data_mean[:,q+1],yerr = data_sigma[:,q+1]/2,fmt = '--o')
-    plt.xticks(np.arange(len(data_smu)),titles); plt.xlim([-.5,len(data_smu)-.5])
-    plt.xlabel('Method',fontsize=20); plt.ylabel('D [1/day]',fontsize=20)
-    plt.savefig(outdir_name + 'smu_mean.pdf'); plt.close(40)
-
-
-    plt.figure(20,figsize=(20,6*len(tt_all))); plt.clf()
-    for jpat, tt in enumerate(tt_all):
-        plt.subplot(len(tt_all),1,jpat+1)
-        for jq in xrange(q):
-            plt.scatter(tt,xk_q_all[jpat][jq,:],color = cols_Fabio[jq])
-            plt.plot(tt,curve_smu(smuD_KLsim_q[jpat,[jq,q]],tt),'-',color = cols_Fabio[jq])
-            plt.plot(tt,curve_smu(smuD_KLmu_q[jpat,[jq,q]],tt),'--',color = cols_Fabio[jq])
-        plt.xlabel('t'); plt.ylabel('xk')
-        plt.legend(titles,loc = 0)
-        plt.title(patient_names[jpat])
-    plt.savefig(outdir_name + 'KL_fit_bypat.pdf'); plt.close(20)
-=======
         smuD_KLmu_q[jpat,ii_sD] = KLfit_simult_mu(Ckq_q,xk_q,tt,smuD_KLmu_q[jpat,q],gx = gx)
         xk_q_all.append(xk_q); Ckq_q_all.append(Ckq_q)
 
     # Simultaneous fit for all patients
     smuD_KL_q_multipat = KLfit_multipat(Ckq_q_all,xk_q_all,tt_all,gx = gx)
-    
+
     # Simultaneous fit for all patients given a mutation rate
     smuD_KL_q_multipat_mu = np.zeros(q+2)
     smuD_KL_q_multipat_mu[q] = fit_upper_multipat(xk_q_all,tt_all)
     smuD_KL_q_multipat_mu[ii_sD] = KLfit_multipat_mu(Ckq_q_all,xk_q_all,tt_all,smuD_KL_q_multipat_mu[q],gx = gx)
-    
+
     # Saving fitness coefficients and mutation rates
     header = ['s' + str(jq+1) for jq in range(q)]
     header.extend(['mu','D'])
@@ -617,7 +488,7 @@
         np.savetxt(outdir_name+'smuD_KLmu.txt', smuD_KLmu_q, header='\t\t\t'.join(header))
         np.savetxt(outdir_name + 'smuD_KL_multi.txt',np.array([smuD_KL_q_multipat]),header = '\t\t\t'.join(header))
         np.savetxt(outdir_name + 'smuD_KLmu_multi.txt',np.array([smuD_KL_q_multipat_mu]),header = '\t\t\t'.join(header))
-    
+
         qbord = list(Squant[0]['range']) + [Squant[i]['range'][1] for i in xrange(1, len(Squant))]
         np.savetxt(outdir_name+'smuD_KL_quantiles.txt', qbord)
 
@@ -636,7 +507,7 @@
         smuD_multipat_boot_mu[jboot,q] = fit_upper_multipat([xk_q_all[p] for p in pp],[tt_all[p] for p in pp])
         smuD_multipat_boot_mu[jboot,ii_sD] = KLfit_multipat_mu([Ckq_q_all[p] for p in pp],\
         [xk_q_all[p] for p in pp],[tt_all[p] for p in pp],smuD_multipat_boot_mu[jboot,q],gx = gx)
-    
+
     smuD_boot_mean = smuD_boot.mean(axis=0)
     smuD_boot_sigma = np.sqrt((smuD_boot**2).mean(axis=0) - smuD_boot.mean(axis=0)**2)
     smuD_boot_mu_mean = smuD_boot_mu.mean(axis=0)
@@ -645,11 +516,10 @@
     smuD_multipat_boot_sigma = np.sqrt((smuD_multipat_boot**2).mean(axis=0) - smuD_multipat_boot.mean(axis=0)**2)
     smuD_multipat_boot_mu_mean = smuD_multipat_boot_mu.mean(axis=0)
     smuD_multipat_boot_mu_sigma = np.sqrt((smuD_multipat_boot_mu**2).mean(axis=0) - smuD_multipat_boot_mu.mean(axis=0)**2)
-    
-    
+
+
     if outdir_name is not None:
         np.savetxt(outdir_name + 'smuD_KL_boot.txt',np.array([smuD_boot_mean, smuD_boot_sigma]),header = '\t\t\t'.join(header))
         np.savetxt(outdir_name + 'smuD_KLmu_boot.txt',np.array([smuD_boot_mu_mean, smuD_boot_mu_sigma]),header = '\t\t\t'.join(header))
         np.savetxt(outdir_name + 'smuD_KL_multi_boot.txt',np.array([smuD_multipat_boot_mean, smuD_multipat_boot_sigma]),header = '\t\t\t'.join(header))
-        np.savetxt(outdir_name + 'smuD_KLmu_multi_boot.txt',np.array([smuD_multipat_boot_mu_mean, smuD_multipat_boot_mu_sigma]),header = '\t\t\t'.join(header))
->>>>>>> 008eddab
+        np.savetxt(outdir_name + 'smuD_KLmu_multi_boot.txt',np.array([smuD_multipat_boot_mu_mean, smuD_multipat_boot_mu_sigma]),header = '\t\t\t'.join(header))