--- conflicted
+++ resolved
@@ -1,19 +1,22 @@
+# -*- coding: utf-8 -*-
 """
 Created on Thu Feb  4 11:44:39 2016
 
 @author: vpuller
 """
-
+# Modules
 from __future__ import division
+import os
+import sys
+import argparse
 import numpy as np
 from scipy import linalg as LA
 from scipy import optimize
 import matplotlib.pyplot as plt
-import sys, os, argparse
 
 
 # FIXME: the following line is bad practice, please use your PYTHONPATH
-sys.path.append('/ebio/ag-neher/share/users/vpuller/HIVEVO/HIVEVO_access')
+sys.path.append('/ebio/ag-neher/share/users/vpuller/HIVEVO/HIVEVO_access') 
 from hivevo.patients import Patient
 from hivevo.HIVreference import HIVreference
 
@@ -27,13 +30,6 @@
 
 
 # Functions
-<<<<<<< HEAD
-#def curve_smu(smu,tt):
-#    # TODO: annotate
-#    return smu[1]/smu[0]*(1-np.exp(-smu[0]*tt))
-    
-=======
->>>>>>> 7ed5a236
 def Covariance(p_ka):
     '''Covariance matrix and correlation coefficient'''
     pmean_k = p_ka.mean(axis=1); L = p_ka.shape[1]
@@ -55,17 +51,13 @@
 def KLfit_simult_new_sigma(Ckqa,pmean_ka,t_k,Lq = None,sigma = None,gx = None):
     '''Simultaneous KL divergence minimization for several quantiles'''
     def Kkq_gauss(s,D0):
-<<<<<<< HEAD
         '''Covariance matrix for Gaussian model
         s - fitness parameter
         D0 - diffusion coefficient'''
-=======
-        '''Covariance matrix for Gaussian model'''
->>>>>>> 7ed5a236
         t_kq = np.tile(t_k,(t_k.shape[0],1))
         dt_kq = np.abs(t_kq - t_kq.T)
         tmin_kq = (t_kq + t_kq.T -dt_kq)/2
-        if s > h:
+        if s > h/np.min(dt_k):
             return np.exp(-s*dt_kq)*(1. - np.exp(-2*s*tmin_kq))*D0/(2*s)
         else:
             return np.exp(-s*dt_kq)*(2*tmin_kq - 2*s*tmin_kq**2)*D0/2
@@ -78,18 +70,14 @@
         t_kq = np.tile(t_k,(t_k.shape[0],1))
         dt_kq = np.abs(t_kq - t_kq.T)
         tmin_kq = (t_kq + t_kq.T -dt_kq)/2
-        if s > h:
-            return np.exp(-s*dt_kq)*(1. - np.exp(-s*tmin_kq))*mu*D0/(2*s**2)
-        else:
-            return np.exp(-s*dt_kq)*(tmin_kq - .5*s*tmin_kq**2)*mu*D0/2
+        if s > h/np.min(dt_k):
+            return np.exp(-s*dt_kq)*(1. - np.exp(-s*tmin_kq))**2*mu*D0/s**2
+        else:
+            return np.exp(-s*dt_kq)*(tmin_kq - .5*s*tmin_kq**2)**2*mu*D0
 
     def KL_simult(smuD):
         '''Kullback-Leibler divergence for several quantiles
-<<<<<<< HEAD
-        smuD - array with the square roots of the values of fitness parameters, 
-=======
         smuD - array with the square roots of the values of fitness parameters,
->>>>>>> 7ed5a236
         mutation rate and the diffusion coefficient'''
         mu = smuD[q]**2; D0 = smuD[q+1]**2
         Like = np.zeros(q)
@@ -126,28 +114,12 @@
     return smuD**2
 
 
-<<<<<<< HEAD
-# Kullback-Leibler fitting for fixed mutation rate
-#def akq_mat(s,dt_k):
-#    '''Inverse covariance matrix for teh Gaussian model
-#    s - fitness parameter
-#    dt - intervals between the time points'''
-#    if s > h/np.min(dt_k):
-#        a0 =  2*s/(1-np.exp(-2*s*dt_k))
-#        a0[:-1] += 2*s*np.exp(-2*s*dt_k[1:])/(1-np.exp(-2*s*dt_k[1:]))
-#        a1 = - 2*s*np.exp(-s*dt_k[1:])/(1-np.exp(-2*s*dt_k[1:])) 
-#    else:
-#        a0 =  1/dt_k
-#        a0[:-1] += (1.- s*dt_k[1:])**2/dt_k[1:]
-#        a1 = -(1.- s*dt_k[1:])/dt_k[1:]
-#    return (np.diag(a0) + np.diag(a1,1) + np.diag(a1,-1))
-    
-=======
->>>>>>> 7ed5a236
-def KLfit_simult_mu(Ckqa,pmean_ka,t_k,mu,Lq = None,sigma = None):
+def KLfit_simult_mu(Ckqa,pmean_ka,t_k,mu,Lq = None,sigma = None,gx = None):
     '''Simultaneous KL divergence minimization for quantiles for a fixed mutation rate'''
     def Kkq_gauss(s,D0):
-        '''Correlation matrix'''
+        '''Covariance matrix for Gaussian model
+        s - fitness parameter
+        D0 - diffusion coefficient'''
         t_kq = np.tile(t_k,(t_k.shape[0],1))
         dt_kq = np.abs(t_kq - t_kq.T)
         tmin_kq = (t_kq + t_kq.T -dt_kq)/2
@@ -156,20 +128,34 @@
         else:
             return np.exp(-s*dt_kq)*(2*tmin_kq - 2*s*tmin_kq**2)*D0/2
 
+    def Kkq_sqrt(s,mu,D0):
+        '''Covariance matrix for square-root model
+        s - fitness parameter
+        mu-mutation rate
+        D0 - diffusion coefficient'''
+        t_kq = np.tile(t_k,(t_k.shape[0],1))
+        dt_kq = np.abs(t_kq - t_kq.T)
+        tmin_kq = (t_kq + t_kq.T -dt_kq)/2
+        if s > h/np.min(dt_k):
+            return np.exp(-s*dt_kq)*(1. - np.exp(-s*tmin_kq))**2*mu*D0/s**2
+        else:
+            return np.exp(-s*dt_kq)*(tmin_kq - .5*s*tmin_kq**2)**2*mu*D0
+            
     def KL_simult(sD):
         '''Kullback-Leibler divergence for several quantiles
-<<<<<<< HEAD
-        smuD - array with the square roots of the values of fitness parameters, 
-=======
         smuD - array with the square roots of the values of fitness parameters,
->>>>>>> 7ed5a236
         mutation rate and the diffusion coefficient'''
         D0 = sD[-1]**2
         Like = np.zeros(q)
         for jq in xrange(q):
             s = sD[jq]**2
             #Akq0 = akq_mat(s,dt_k)*Lq[jq]/D0
-            Akq0 = LA.inv(Kkq_gauss(s,D0/Lq[jq]))
+#            Akq0 = LA.inv(Kkq_gauss(s,D0/Lq[jq]))
+            if gx is None:
+#                Akq0 = akq_mat(s,dt_k)*Lq[jq]/D0
+                Akq0 = LA.inv(Kkq_gauss(s,D0/Lq[jq]))
+            elif gx == 'sqrt':
+                Akq0 = LA.inv(Kkq_sqrt(s,mu,D0/Lq[jq]))
             if np.isinf(Akq0).any():
                 print sD**2
                 print Akq0
@@ -227,7 +213,6 @@
     n = x0.shape[0]
     if a is None:
         a = np.ones(n)
-#    a = 1. # edge length of the initial simplex
     xx = np.tile(x0,(n+1,1))
     xx[1:,:] += np.diag(a)
     ff = np.array([func(x,*args) for x in xx])
@@ -241,19 +226,13 @@
         jjsort = np.argsort(ff)
         ff = ff[jjsort]
         xx = xx[jjsort,:]
-<<<<<<< HEAD
-#        print j,'\n',xx,'\nf = ', ff
-        
-=======
-
->>>>>>> 7ed5a236
+
         # centroid point
         xo = np.mean(xx[:n,:],axis=0)
 
         # reflection
         xr = xo + alpha*(xo - xx[n,:])
         fr = func(xr,*args)
-#        print 'xr,fr = ', xr,fr
         if fr >= ff[0] and fr < ff[-2]:
             xx[-1,:] = xr
             ff[-1] = fr
@@ -261,7 +240,6 @@
         elif fr < ff[0]:
             xe = xo + gamma*(xo - xx[n,:])
             fe = func(xe,*args)
-#            print 'xe,fe = ', xe,fe
             if fe < fr:
                 xx[-1,:] = xe
                 ff[-1] = fe
@@ -273,7 +251,6 @@
         else:
             xc = xo + rho*(xo-xx[n,:])
             fc = func(xc,*args)
-#            print 'xc,fc = ', xc,fc
             if fc < ff[-1]:
                 xx[-1,:] = xc
                 ff[-1] = fc
@@ -323,6 +300,7 @@
     xcut = 0.0; xcut_up = 0.
     div = False
     outliers = True
+    gx = None
     for jpat, pat_name in enumerate(patient_names):
         # Load data and split it into quantiles
         print pat_name
@@ -359,7 +337,6 @@
 
         # Remove outliers from the data
         if outliers:
-            '''Removing outliers using a maximum frequency cutoff'''
             out = []; xka_q_new = []
             for jq, x_ka0 in enumerate(xka_q):
                 out = np.where(x_ka0.data > .5)[1]
@@ -377,65 +354,39 @@
 
 
         # Simultaneous KL fit of fitness coefficients and mutation rates
-        smuD_KLsim_q[jpat,:] = KLfit_simult_new_sigma(Ckq_q,xk_q,tt)
+        smuD_KLsim_q[jpat,:] = KLfit_simult_new_sigma(Ckq_q,xk_q,tt,gx =gx)
 
         # Mutation rates from linear fitting of the upper quantile
-<<<<<<< HEAD
-        smuD_KLmu_q[jpat,q] = fit_upper(xka_q[q-1],tt) #  FIXME we may want to use different mutation rates here 
-        
-=======
         smuD_KLmu_q[jpat,q] = fit_upper(xka_q[q-1],tt) #  FIXME we may want to use different mutation rates here
 
->>>>>>> 7ed5a236
         # KL fitting fitness coefficients for the given mutation rate
         ii_sD = range(q+2); ii_sD.remove(q)
-        smuD_KLmu_q[jpat,ii_sD] = KLfit_simult_mu(Ckq_q,xk_q,tt,smuD_KLmu_q[jpat,q])
+        smuD_KLmu_q[jpat,ii_sD] = KLfit_simult_mu(Ckq_q,xk_q,tt,smuD_KLmu_q[jpat,q],gx = gx)
         xk_q_all.append(xk_q)
 
     # Saving fitness coefficients and mutation rates
     header = ['s' + str(jq+1) for jq in range(q)]
     header.extend(['mu','D'])
     if outdir_name is not None:
-        np.savetxt(outdir_name + 'smuD_KL.txt',smuD_KLsim_q,header = '\t\t\t'.join(header))
-        np.savetxt(outdir_name + 'smuD_KLmu.txt',smuD_KLmu_q,header = '\t\t\t'.join(header))
+        np.savetxt(outdir_name+'smuD_KL.txt', smuD_KLsim_q, header='\t\t\t'.join(header))
+        np.savetxt(outdir_name+'smuD_KLmu.txt', smuD_KLmu_q, header='\t\t\t'.join(header))
 
         qbord = list(Squant[0]['range']) + [Squant[i]['range'][1] for i in xrange(1, len(Squant))]
         np.savetxt(outdir_name+'smuD_KL_quantiles.txt', qbord)
-<<<<<<< HEAD
-    
-=======
-
->>>>>>> 7ed5a236
+
     '''Bootstrapping'''
-    Nboot = 10**5
+    Nboot = 10**4
     smuD_boot = np.zeros((Nboot,q+2))
     smuD_boot_mu = np.zeros((Nboot,q+2))
     for jboot in xrange(Nboot):
         smuD_boot[jboot,:] = smuD_KLsim_q[np.random.randint(0,len(patient_names),len(patient_names)),:].mean(axis=0)
         smuD_boot_mu[jboot,:] = smuD_KLmu_q[np.random.randint(0,len(patient_names),len(patient_names)),:].mean(axis=0)
-<<<<<<< HEAD
     
-=======
-
->>>>>>> 7ed5a236
     smuD_boot_mean = smuD_boot.mean(axis=0)
     smuD_boot_sigma = np.sqrt((smuD_boot**2).mean(axis=0) - smuD_boot.mean(axis=0)**2)
     smuD_boot_mu_mean = smuD_boot_mu.mean(axis=0)
     smuD_boot_mu_sigma = np.sqrt((smuD_boot_mu**2).mean(axis=0) - smuD_boot_mu.mean(axis=0)**2)
-<<<<<<< HEAD
     
     if outdir_name is not None:
         np.savetxt(outdir_name + 'smuD_KL_boot.txt',np.array([smuD_boot_mean, smuD_boot_sigma]),header = '\t\t\t'.join(header))
-        np.savetxt(outdir_name + 'smuD_KLmu_boot.txt',np.array([smuD_boot_mu_mean, smuD_boot_mu_sigma]),header = '\t\t\t'.join(header))
-    
-
-    
-
-        
-    
-=======
-
-    if outdir_name is not None:
-        np.savetxt(outdir_name + 'smuD_KL_boot.txt',np.array([smuD_boot_mean, smuD_boot_sigma]),header = '\t\t\t'.join(header))
-        np.savetxt(outdir_name + 'smuD_KLmu_boot.txt',np.array([smuD_boot_mu_mean, smuD_boot_mu_sigma]),header = '\t\t\t'.join(header))
->>>>>>> 7ed5a236
+        np.savetxt(outdir_name + 'smuD_KLmu_boot.txt',np.array([smuD_boot_mu_mean, smuD_boot_mu_sigma]),header = '\t\t\t'.join(header))