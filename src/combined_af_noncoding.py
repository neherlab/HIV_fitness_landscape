--- conflicted
+++ resolved
@@ -99,25 +99,15 @@
 
     # add a running average of selection coefficients
     ax.plot(running_average(np.arange(minor_af[region].shape[0])[ind], ws),
-<<<<<<< HEAD
             np.exp(running_average(np.log(sc[ind]), ws)),
-            c=cols[0], label='all sites')
-=======
-                np.exp(running_average(np.log(sc[ind]), ws)),
-                c=cols[0], label='all sites', ls='--')
->>>>>>> a836acf1
+            c=cols[0], ls='-', label='all sites')
 
     # repeat running average, but restricted to sites that are synonymous
     if synnonsyn is not None:
         ind = (~np.isnan(minor_af[region]))&synnonsyn
         ax.plot(running_average(np.arange(minor_af[region].shape[0])[ind], ws),
-<<<<<<< HEAD
                 np.exp(running_average(np.log(sc[ind]), ws)),
-                c=cols[2], label='non-coding/synonymous')
-=======
-                    np.exp(running_average(np.log(sc[ind]), ws)),
-                    c=cols[2], ls='-', label='non-coding/synonymous')
->>>>>>> a836acf1
+                c=cols[2], ls='-', label='non-coding/synonymous')
 
     # add running average of phenotype if desired
     if pheno is not None:
