--- conflicted
+++ resolved
@@ -216,10 +216,7 @@
     if fname is not None:
         plt.savefig(fname)
 
-<<<<<<< HEAD
-=======
-
->>>>>>> 7ed5a236
+
 def selcoeff_distribution(regions, minor_af, synnonsyn, mut_rates, fname=None, ref=None):
     '''
     produce figure of distribution of selection coefficients separately for
@@ -332,16 +329,6 @@
         entropy_thresholds =  np.array(np.linspace(0,A.shape[0],8), int)
         entropy_boundaries = zip(entropy_thresholds[:-1], entropy_thresholds[1:])
         if smoothing=='harmonic':
-<<<<<<< HEAD
-            avg_sel_coeff[label_str] = np.array([(np.median(A[li:ui,0]), 1.0/np.mean(1.0/A[li:ui,1], axis=0)) for li,ui in zip(entropy_thresholds[:-1], entropy_thresholds[1:])])
-            avg_sel_coeff[label_str+'_std'] = np.array([(np.median(A[li:ui,0]), 1.0/np.std(1.0/A[li:ui,1], axis=0)/np.sqrt(ui-li)) for li,ui in zip(entropy_thresholds[:-1], entropy_thresholds[1:])])
-        elif smoothing=='median':
-            avg_sel_coeff[label_str] = np.array([np.median(A[li:ui,:], axis=0) for li,ui in zip(entropy_thresholds[:-1], entropy_thresholds[1:])])
-            avg_sel_coeff[label_str+'_std'] = np.array([(np.median(A[li:ui,0]), np.std(A[li:ui,1], axis=0)/np.sqrt(ui-li)) for li,ui in zip(entropy_thresholds[:-1], entropy_thresholds[1:])])
-        elif smoothing=='geometric':
-            avg_sel_coeff[label_str] = np.array([(np.median(A[li:ui,0]), np.exp(np.mean(np.log(A[li:ui,1]), axis=0))) for li,ui in zip(entropy_thresholds[:-1], entropy_thresholds[1:])])
-            avg_sel_coeff[label_str+'_std'] = np.array([(np.median(A[li:ui,0]), np.exp(np.std(np.log(A[li:ui,1], axis=0))/np.sqrt(ui-li))) for li,ui in zip(entropy_thresholds[:-1], entropy_thresholds[1:])])
-=======
             avg_sel_coeff[label_str] = np.array([(np.median(A[li:ui,0]), 1.0/np.mean(1.0/A[li:ui,1], axis=0))
                                                  for li,ui in entropy_boundaries])
             avg_sel_coeff[label_str+'_std'] = np.array([(np.median(A[li:ui,0]), 1.0/np.std(1.0/A[li:ui,1], axis=0)/np.sqrt(ui-li))
@@ -355,7 +342,6 @@
                                                  for li,ui in entropy_boundaries])
             avg_sel_coeff[label_str+'_std'] = np.array([(np.median(A[li:ui,0]), np.exp(np.std(np.log(A[li:ui,1], axis=0))/np.sqrt(ui-li)))
                                                         for li,ui in entropy_boundaries])
->>>>>>> 7ed5a236
 
         ax.plot(avg_sel_coeff[label_str][:,0], avg_sel_coeff[label_str][:,1], lw=3)
 
@@ -383,11 +369,7 @@
                         help='subtype to compare against')
     args = parser.parse_args()
 
-<<<<<<< HEAD
-    reference = HIVreference(refname='HXB2', subtype = 'B')
-=======
     reference = HIVreference(refname='NL4-3', subtype=args.subtype)
->>>>>>> 7ed5a236
 
     fn = 'data/avg_nucleotide_allele_frequency.pickle.gz'
 
@@ -414,13 +396,8 @@
     for region in regions:
         entropy_scatter(region, combined_entropy, synnonsyn, reference, 'figures/'+region+'_entropy_scatter.png')
         fraction_diverse(region, minor_af, synnonsyn, 'figures/'+region+'_minor_allele_frequency.pdf')
-<<<<<<< HEAD
 
         selcoeff_distribution(region, minor_af, synnonsyn, data['mut_rate'], 'figures/'+region+'_sel_coeff.png', ref=reference)
-
-=======
-        selcoeff_distribution(region, minor_af, synnonsyn, data['mut_rate'], 'figures/'+region+'_sel_coeff.png', ref=reference)
->>>>>>> 7ed5a236
         selcoeff_confidence(region, data, 'figures/'+region+'_sel_coeff_confidence.png')
 
     selcoeff_distribution(regions, minor_af, synnonsyn,data['mut_rate'], 'figures/all_sel_coeff.png')
